---
<<<<<<< HEAD
title: Apache BookKeeper&trade; 4.7.0
=======
title: Apache BookKeeper&trade; 4.8.0-SNAPSHOT
>>>>>>> d719bb75
---
<!--
Licensed to the Apache Software Foundation (ASF) under one
or more contributor license agreements.  See the NOTICE file
distributed with this work for additional information
regarding copyright ownership.  The ASF licenses this file
to you under the Apache License, Version 2.0 (the
"License"); you may not use this file except in compliance
with the License.  You may obtain a copy of the License at

  http://www.apache.org/licenses/LICENSE-2.0

Unless required by applicable law or agreed to in writing,
software distributed under the License is distributed on an
"AS IS" BASIS, WITHOUT WARRANTIES OR CONDITIONS OF ANY
KIND, either express or implied.  See the License for the
specific language governing permissions and limitations
under the License.
-->

This documentation is for Apache BookKeeper&trade; version {{ site.latest_version }}.

Apache BookKeeper&trade; is a scalable, fault-tolerant, low-latency storage service optimized for real-time workloads. It offers durability, replication, and strong consistency as essentials for building reliable real-time applications.

BookKeeper is suitable for a wide variety of use cases, including:

Use case | Example
:--------|:-------
[WAL](https://en.wikipedia.org/wiki/Write-ahead_logging) (write-ahead logging) | The HDFS [namenode](https://hadoop.apache.org/docs/r2.5.2/hadoop-project-dist/hadoop-hdfs/HDFSHighAvailabilityWithNFS.html#BookKeeper_as_a_Shared_storage_EXPERIMENTAL)
Message storage | [Apache Pulsar](http://pulsar.incubator.apache.org/docs/latest/getting-started/ConceptsAndArchitecture/#persistent-storage)
Offset/cursor storage | [Apache Pulsar](http://pulsar.incubator.apache.org/docs/latest/getting-started/ConceptsAndArchitecture/#persistent-storage)
Object/[BLOB](https://en.wikipedia.org/wiki/Binary_large_object) storage | Storing snapshots to replicated state machines

Learn more about Apache BookKeeper&trade; and what it can do for your organization:

- [Apache BookKeeper {{ site.latest_version }} Release Notes](../releaseNotes)
- [Java API docs](../../api/javadoc)

Or start [using](../../getting-started/installation) Apache BookKeeper today.

### Users

- **Concepts**: Start with [concepts](../../getting-started/concepts). This will help you to fully understand
    the other parts of the documentation, including the setup, integration and operation guides.
- **Getting Started**: Install [Apache BookKeeper](../../getting-started/installation) and run bookies [locally](../../getting-started/run-locally)
- **API**: Read the [API](../../api/overview) documentation to learn how to use Apache BookKeeper to build your applications.
- **Deployment**: The [Deployment Guide](../../deployment/manual) shows how to deploy Apache BookKeeper to production clusters.

### Administrators

- **Operations**: The [Admin Guide](../../admin/bookies) shows how to run Apache BookKeeper on production, what are the production
    considerations and best practices.

### Contributors

- **Details**: Learn [design details](../../development/protocol) to know more internals.<|MERGE_RESOLUTION|>--- conflicted
+++ resolved
@@ -1,9 +1,5 @@
 ---
-<<<<<<< HEAD
-title: Apache BookKeeper&trade; 4.7.0
-=======
 title: Apache BookKeeper&trade; 4.8.0-SNAPSHOT
->>>>>>> d719bb75
 ---
 <!--
 Licensed to the Apache Software Foundation (ASF) under one
