<?xml version="1.0" encoding="UTF-8"?>
<!--
   Licensed to the Apache Software Foundation (ASF) under one or more
   contributor license agreements.  See the NOTICE file distributed with
   this work for additional information regarding copyright ownership.
   The ASF licenses this file to You under the Apache License, Version 2.0
   (the "License"); you may not use this file except in compliance with
   the License.  You may obtain a copy of the License at

       http://www.apache.org/licenses/LICENSE-2.0

   Unless required by applicable law or agreed to in writing, software
   distributed under the License is distributed on an "AS IS" BASIS,
   WITHOUT WARRANTIES OR CONDITIONS OF ANY KIND, either express or implied.
   See the License for the specific language governing permissions and
   limitations under the License.
-->
<project xmlns="http://maven.apache.org/POM/4.0.0" xmlns:xsi="http://www.w3.org/2001/XMLSchema-instance" xsi:schemaLocation="http://maven.apache.org/POM/4.0.0 http://maven.apache.org/xsd/maven-4.0.0.xsd">
  <packaging>pom</packaging>
  <modelVersion>4.0.0</modelVersion>
  <parent>
    <groupId>org.apache.bookkeeper</groupId>
    <artifactId>bookkeeper</artifactId>
<<<<<<< HEAD
    <version>4.7.1</version>
=======
    <version>4.7.1-SNAPSHOT</version>
    <relativePath>..</relativePath>
>>>>>>> e35a6793
  </parent>
  <groupId>org.apache.bookkeeper.tests</groupId>
  <artifactId>tests-parent</artifactId>
  <name>Apache BookKeeper :: Tests</name>

  <properties>
    <groovy.version>2.4.13</groovy.version>
  </properties>

  <modules>
    <module>shaded</module>
    <module>docker-images</module>
    <module>integration-tests-base</module>
    <module>integration-tests-base-groovy</module>
    <module>integration-tests-utils</module>
    <module>integration-tests-topologies</module>
    <module>backward-compat</module>
    <module>integration</module>
    <module>scripts</module>
  </modules>
  <build>
    <plugins>
      <plugin>
        <groupId>org.apache.maven.plugins</groupId>
        <artifactId>maven-deploy-plugin</artifactId>
        <version>${maven-deploy-plugin.version}</version>
        <configuration>
          <skip>true</skip>
        </configuration>
      </plugin>
    </plugins>
  </build>
</project><|MERGE_RESOLUTION|>--- conflicted
+++ resolved
@@ -21,12 +21,8 @@
   <parent>
     <groupId>org.apache.bookkeeper</groupId>
     <artifactId>bookkeeper</artifactId>
-<<<<<<< HEAD
     <version>4.7.1</version>
-=======
-    <version>4.7.1-SNAPSHOT</version>
     <relativePath>..</relativePath>
->>>>>>> e35a6793
   </parent>
   <groupId>org.apache.bookkeeper.tests</groupId>
   <artifactId>tests-parent</artifactId>
