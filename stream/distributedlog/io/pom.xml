--- conflicted
+++ resolved
@@ -19,11 +19,7 @@
   <parent>
     <groupId>org.apache.distributedlog</groupId>
     <artifactId>distributedlog</artifactId>
-<<<<<<< HEAD
-    <version>4.7.1</version>
-=======
-    <version>4.7.2-SNAPSHOT</version>
->>>>>>> 21c8ccf1
+    <version>4.7.2</version>
   </parent>
   <modelVersion>4.0.0</modelVersion>
   <artifactId>distributedlog-io</artifactId>
