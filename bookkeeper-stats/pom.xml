--- conflicted
+++ resolved
@@ -20,11 +20,7 @@
   <parent>
     <artifactId>bookkeeper</artifactId>
     <groupId>org.apache.bookkeeper</groupId>
-<<<<<<< HEAD
-    <version>4.7.1</version>
-=======
-    <version>4.7.2-SNAPSHOT</version>
->>>>>>> 21c8ccf1
+    <version>4.7.2</version>
   </parent>
   <groupId>org.apache.bookkeeper.stats</groupId>
   <artifactId>bookkeeper-stats-api</artifactId>
