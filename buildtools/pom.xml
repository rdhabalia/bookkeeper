--- conflicted
+++ resolved
@@ -20,17 +20,9 @@
   <parent>
     <groupId>org.apache.bookkeeper</groupId>
     <artifactId>bookkeeper</artifactId>
-<<<<<<< HEAD
-    <version>4.7.1</version>
+    <version>4.7.2</version>
   </parent>
   <artifactId>buildtools</artifactId>
   <name>Apache BookKeeper :: Build Tools</name>
-  <version>4.7.1</version>
-=======
-    <version>4.7.2-SNAPSHOT</version>
-  </parent>
-  <artifactId>buildtools</artifactId>
-  <name>Apache BookKeeper :: Build Tools</name>
-  <version>4.7.2-SNAPSHOT</version>
->>>>>>> 21c8ccf1
+  <version>4.7.2</version>
 </project>